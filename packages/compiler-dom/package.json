--- conflicted
+++ resolved
@@ -1,10 +1,6 @@
 {
   "name": "@vue/compiler-dom",
-<<<<<<< HEAD
   "version": "3.4.0-alpha.1",
-=======
-  "version": "3.3.8",
->>>>>>> fc772dbf
   "description": "@vue/compiler-dom",
   "main": "index.js",
   "module": "dist/compiler-dom.esm-bundler.js",
@@ -41,12 +37,7 @@
   },
   "homepage": "https://github.com/vuejs/core/tree/main/packages/compiler-dom#readme",
   "dependencies": {
-<<<<<<< HEAD
-    "@vue/shared": "3.4.0-alpha.1",
-    "@vue/compiler-core": "3.4.0-alpha.1"
-=======
     "@vue/shared": "workspace:*",
     "@vue/compiler-core": "workspace:*"
->>>>>>> fc772dbf
   }
 }